//Media Enhanced Swiftlet Rust Realtime Media Internet Communications
//MIT License
//Copyright (c) 2024 Jared Loewenthal
//
//Permission is hereby granted, free of charge, to any person obtaining a copy
//of this software and associated documentation files (the "Software"), to deal
//in the Software without restriction, including without limitation the rights
//to use, copy, modify, merge, publish, distribute, sublicense, and/or sell
//copies of the Software, and to permit persons to whom the Software is
//furnished to do so, subject to the following conditions:
//
//The above copyright notice and this permission notice shall be included in all
//copies or substantial portions of the Software.
//
//THE SOFTWARE IS PROVIDED "AS IS", WITHOUT WARRANTY OF ANY KIND, EXPRESS OR
//IMPLIED, INCLUDING BUT NOT LIMITED TO THE WARRANTIES OF MERCHANTABILITY,
//FITNESS FOR A PARTICULAR PURPOSE AND NONINFRINGEMENT. IN NO EVENT SHALL THE
//AUTHORS OR COPYRIGHT HOLDERS BE LIABLE FOR ANY CLAIM, DAMAGES OR OTHER
//LIABILITY, WHETHER IN AN ACTION OF CONTRACT, TORT OR OTHERWISE, ARISING FROM,
//OUT OF OR IN CONNECTION WITH THE SOFTWARE OR THE USE OR OTHER DEALINGS IN THE
//SOFTWARE.

#![allow(unused_variables)]
//#![allow(unused_imports)]
//#![allow(unused_assignments)]
#![allow(dead_code)]
#![allow(unused_mut)]
#![allow(unused_must_use)]

const ADDR_DEFAULT: [u16; 8] = [0, 0, 0, 0, 0, 0, 0, 1];
const SERVERNAME_DEFAULT: &str = "Server";
const USERNAME_DEFAULT: &str = "Client";
const PORT_DEFAULT: u16 = 9001;

const DEBUG_STR: &str = "Debug";
const CONNECTING_STR: &str = "Connecting...";

const AUDIO_FILES: [&str; 3] = [
    "audio/EnterVoice.opus",
    "audio/ExitVoice.opus",
    "audio/song.opus",
];

mod communication;
use communication::{
    ConsoleAudioCommands, ConsoleAudioOutputChannels, ConsoleCommands, ConsoleThreadChannels,
    NetworkStateConnection, NetworkStateMessage, TryRecvError,
};

mod network;
use cpal::traits::StreamTrait;
use network::SocketAddr;

mod audio;
use audio::start_audio_output;

use clap::{ArgAction, Parser};
use crossterm::ExecutableCommand; // Needed to use .execute on Stdout for crossterm setup
use ratatui::{prelude::*, widgets::*};
use std::thread;

#[derive(Parser, Debug)]
#[command(author, version, about, long_about = None)]
struct Args {
    /// Address to connect to.
    /// Must be in `127.0.0.1:5000` or `[::1]:5000` format
    #[arg(short, long)]
    address: Option<SocketAddr>,

    /// Port to serve on
    #[arg(short, long)]
    port: Option<u16>,

    /// Username to log in with
    #[arg(short, long)]
    username: Option<String>,

    /// Name of the server
    #[arg(short, long)]
    sname: Option<String>,

    /// Option to serve with IPv6
    #[arg(long, action=ArgAction::SetTrue)]
    ipv6: Option<bool>,
}

fn main() -> std::io::Result<()> {
    println!("Networking Audio Program Started");

    // Uncomment if this would be useful (only for debug code?)
    //std::env::set_var("RUST_BACKTRACE", "1");

    // Argument Parsing
    let args = Args::parse();

    // Initialize variable bindings common to both clients and servers
    let (network_channels, console_channels) = communication::create_networking_console_channels();

    // Check if the program started as a Client or a Server
    match args.address {
        // This is a client because we have an address to connect to
        Some(address) => {
            if args.username.is_none() {
                println!("No client username (\"-u\" or \"--username\") provided. Exiting.");
                std::process::exit(1);
            }

            let (audio_out_channels, network_audio_out_channels, console_audio_out_channels) =
                communication::create_audio_output_channels();

            // Load in Audio Files
            for (ind, f) in AUDIO_FILES.iter().enumerate() {
                if let Ok(bytes) = std::fs::read(std::path::Path::new(f)) {
                    if let Some(opus_data) = audio::convert_ogg_opus_file(&bytes, (ind as u64) + 1)
                    {
                        console_audio_out_channels
                            .command_send
                            .send(ConsoleAudioCommands::LoadOpus(opus_data));
                    }
                }
            }

            // Start Network Thread
            let username = args.username.unwrap().clone();
            let username_console = username.clone();
            let network_thread_handler =
                thread::spawn(move || network::client_thread(address, username, network_channels));

<<<<<<< HEAD
            // Start Audio Output
            let audio_out_stream = start_audio_output(audio_out_channels);

            // Start Console
            let _ = run_console_client(
                address.to_string(),
                username_console,
                console_channels,
                console_audio_out_channels,
                audio_out_stream,
            );

            // Wait for Network Thread to Finish
            network_thread_handler.join().unwrap();
=======
            // Start Audio Output Here:
            if let Some(audio_out_stream) = start_audio_output(audio_out_channels) {
                // Start client console
                let _ = run_console_client(
                    address.to_string(),
                    username_console,
                    console_channels,
                    console_audio_out_channels,
                    audio_out_stream,
                );

                // Wait for Network Thread to finish
                network_thread_handler.join().unwrap();
            }
>>>>>>> 076ef655
        }
        None => {
            // No server address was provided, so this is a server
            let port = match args.port {
                Some(p) => p,
                None => PORT_DEFAULT,
            };

            // Start Network Thread
            let server_name = args.sname.unwrap_or(String::from("Server"));
            let server_name_console = server_name.clone();
            let network_thread_handler = thread::spawn(move || {
                network::server_thread(args.ipv6, port, server_name.clone(), network_channels)
            });

            // Start Console
            let _ = run_console_server(server_name_console, console_channels);

            // Wait for Network Thread to Finish
            network_thread_handler.join().unwrap();
        }
    }

    println!("Networking Audio Program Quitting");
    Ok(())
}

struct ConsoleStateCommon {
    title_string: String,
    debug_string: String,
    debug_lines: u16,
    debug_scroll: u16,
    connections: Vec<NetworkStateConnection>,
}

fn run_console_server(servername: String, channels: ConsoleThreadChannels) -> std::io::Result<()> {
    // Start Console Here:
    crossterm::terminal::enable_raw_mode().unwrap();
    std::io::stdout().execute(crossterm::terminal::EnterAlternateScreen)?;
    let backend = ratatui::backend::CrosstermBackend::new(std::io::stdout());
    let mut terminal = ratatui::terminal::Terminal::new(backend)?;

    let mut state_common = ConsoleStateCommon {
        title_string: servername,
        debug_string: String::from("Server Console Started!\n"),
        debug_lines: 1,
        debug_scroll: 0,
        connections: Vec::new(),
    };

    let mut should_draw = true;

    loop {
        if crossterm::event::poll(std::time::Duration::from_millis(50))? {
            // Bool?
            if let crossterm::event::Event::Key(key) = crossterm::event::read()? {
                // Bool?
                if key.kind == crossterm::event::KeyEventKind::Press {
                    if key.code == crossterm::event::KeyCode::Char('q') {
                        break;
                    } else if key.code == crossterm::event::KeyCode::Up
                        && state_common.debug_scroll > 0
                    {
                        state_common.debug_scroll -= 1;
                        should_draw = true;
                    } else if key.code == crossterm::event::KeyCode::Down
                        && state_common.debug_scroll < (state_common.debug_lines - 1)
                    {
                        state_common.debug_scroll += 1;
                        should_draw = true;
                    }
                }
            }
        }

        loop {
            match channels.network_state_recv.try_recv() {
                Err(try_recv_error) => {
                    match try_recv_error {
                        TryRecvError::Empty => {
                            break;
                        }
                        TryRecvError::Disconnected => {
                            //state_common.debug_string.push_str("Network Debug Recv Disconnected!!!\n");
                            //state_common.debug_lines += 1;
                            break;
                        }
                    }
                }
                Ok(recv_state_cmd) => {
                    match recv_state_cmd {
                        NetworkStateMessage::ServerNameChange(server_name) => {
                            state_common.title_string = server_name;
                        }
                        NetworkStateMessage::ConnectionsRefresh((_, connection_state_vec)) => {
                            state_common.connections = connection_state_vec;
                        }
                        NetworkStateMessage::NewConnection((user_name, state)) => {
                            let conn_state = NetworkStateConnection {
                                name: user_name,
                                state,
                            };
                            state_common.connections.push(conn_state);
                        }
                        NetworkStateMessage::StateChange((entry, state)) => {
                            state_common.connections[entry].state = state;
                        }
                    }
                    should_draw = true;
                }
            }
        }

        loop {
            match channels.network_debug_recv.try_recv() {
                Err(try_recv_error) => {
                    match try_recv_error {
                        TryRecvError::Empty => {
                            break;
                        }
                        TryRecvError::Disconnected => {
                            //state_common.debug_string.push_str("Network Debug Recv Disconnected!!!\n");
                            //state_common.debug_lines += 1;
                            break;
                        }
                    }
                }
                Ok(recv_string) => {
                    state_common.debug_string.push_str(recv_string);
                    state_common.debug_lines += 1;
                    should_draw = true;
                }
            }
        }

        if should_draw {
            terminal.draw(|frame| console_ui(frame, &state_common, None))?;
            should_draw = false;
        }
    }

    let _ = channels
        .command_send
        .send(ConsoleCommands::NetworkingStop(42));

    // Cleanup Console Here:
    std::io::stdout().execute(crossterm::terminal::LeaveAlternateScreen)?;
    crossterm::terminal::disable_raw_mode()?;

    Ok(())
}

fn run_console_client(
    mut server_address_string: String,
    mut username: String,
    channels: ConsoleThreadChannels,
    audio_out_channels: ConsoleAudioOutputChannels,
    audio_out_stream: audio::Stream,
) -> std::io::Result<()> {
    // Start Console Here:
    crossterm::terminal::enable_raw_mode().unwrap();
    std::io::stdout().execute(crossterm::terminal::EnterAlternateScreen)?;
    let backend = ratatui::backend::CrosstermBackend::new(std::io::stdout());
    let mut terminal = ratatui::terminal::Terminal::new(backend)?;

    let mut state_common = ConsoleStateCommon {
        title_string: CONNECTING_STR.to_string(),
        debug_string: String::from("Client Console Started!\n"),
        debug_lines: 1,
        debug_scroll: 0,
        connections: Vec::new(),
    };

    let mut my_conn_index: Option<usize> = None;
    let mut is_in_vc = false;

    let mut should_draw = true;

    loop {
        if crossterm::event::poll(std::time::Duration::from_millis(50))? {
            // Bool?
            if let crossterm::event::Event::Key(key) = crossterm::event::read()? {
                // Bool?
                if key.kind == crossterm::event::KeyEventKind::Press {
                    if key.code == crossterm::event::KeyCode::Char('q') {
                        break;
                    } else if key.code == crossterm::event::KeyCode::Up
                        && state_common.debug_scroll > 0
                    {
                        state_common.debug_scroll -= 1;
                        should_draw = true;
                    } else if key.code == crossterm::event::KeyCode::Down
                        && state_common.debug_scroll < (state_common.debug_lines - 1)
                    {
                        state_common.debug_scroll += 1;
                        should_draw = true;
                    } else if key.code == crossterm::event::KeyCode::Char('m') {
                        audio_out_channels
                            .command_send
                            .send(ConsoleAudioCommands::PlayOpus(3));
                    } else if key.code == crossterm::event::KeyCode::Char('v') {
                        if let Some(ind) = my_conn_index {
                            let state_change = state_common.connections[ind].state ^ 4;
                            let _ = channels
                                .command_send
                                .send(ConsoleCommands::ClientStateChange(state_change));
                        }
                    }
                }
            }
        }

        loop {
            match channels.network_state_recv.try_recv() {
                Err(try_recv_error) => {
                    match try_recv_error {
                        TryRecvError::Empty => {
                            break;
                        }
                        TryRecvError::Disconnected => {
                            //state_common.debug_string.push_str("Network Debug Recv Disconnected!!!\n");
                            //state_common.debug_lines += 1;
                            break;
                        }
                    }
                }
                Ok(recv_state_cmd) => {
                    match recv_state_cmd {
                        NetworkStateMessage::StateChange((entry, state)) => {
                            state_common.connections[entry].state = state;
                            if let Some(ind) = my_conn_index {
                                if entry == ind {
                                    if state & 4 > 0 {
                                        if !is_in_vc {
                                            is_in_vc = true;
                                            audio_out_channels
                                                .command_send
                                                .send(ConsoleAudioCommands::PlayOpus(1));
                                        }
                                    } else if is_in_vc {
                                        is_in_vc = false;
                                        audio_out_channels
                                            .command_send
                                            .send(ConsoleAudioCommands::PlayOpus(2));
                                    }
                                }
                            }
                        }
                        NetworkStateMessage::NewConnection((user_name, state)) => {
                            let conn_state = NetworkStateConnection {
                                name: user_name,
                                state,
                            };
                            state_common.connections.push(conn_state);
                        }
                        NetworkStateMessage::ServerNameChange(server_name) => {
                            state_common.title_string = server_name;
                        }
                        NetworkStateMessage::ConnectionsRefresh((
                            new_conn_index,
                            connection_state_vec,
                        )) => {
                            my_conn_index = new_conn_index;
                            state_common.connections = connection_state_vec;
                            if let Some(conn_ind) = my_conn_index {
                                let state_test = state_common.connections[conn_ind].state;
                                if state_test & 4 > 0 {
                                    if !is_in_vc {
                                        is_in_vc = true;
                                        audio_out_channels
                                            .command_send
                                            .send(ConsoleAudioCommands::PlayOpus(1));
                                    }
                                } else if is_in_vc {
                                    is_in_vc = false;
                                    audio_out_channels
                                        .command_send
                                        .send(ConsoleAudioCommands::PlayOpus(2));
                                }
                            }
                        }
                    }
                    should_draw = true;
                }
            }
        }

        loop {
            match channels.network_debug_recv.try_recv() {
                Err(try_recv_error) => {
                    match try_recv_error {
                        TryRecvError::Empty => {
                            break;
                        }
                        TryRecvError::Disconnected => {
                            //state_common.debug_string.push_str("Network Debug Recv Disconnected!!!\n");
                            //state_common.debug_lines += 1;
                            break;
                        }
                    }
                }
                Ok(recv_string) => {
                    state_common.debug_string.push_str(recv_string);
                    state_common.debug_lines += 1;
                    should_draw = true;
                }
            }
        }

        loop {
            match audio_out_channels.debug_recv.try_recv() {
                Err(try_recv_error) => {
                    match try_recv_error {
                        TryRecvError::Empty => {
                            break;
                        }
                        TryRecvError::Disconnected => {
                            //state_common.debug_string.push_str("Network Debug Recv Disconnected!!!\n");
                            //state_common.debug_lines += 1;
                            break;
                        }
                    }
                }
                Ok(recv_string) => {
                    state_common.debug_string.push_str(recv_string);
                    state_common.debug_lines += 1;
                    should_draw = true;
                }
            }
        }

        if should_draw {
            terminal.draw(|frame| console_ui(frame, &state_common, my_conn_index))?;
            should_draw = false;
        }
    }

    let _ = channels
        .command_send
        .send(ConsoleCommands::NetworkingStop(42));

    audio_out_stream.pause();

    // Cleanup Console Here:
    std::io::stdout().execute(crossterm::terminal::LeaveAlternateScreen)?;
    crossterm::terminal::disable_raw_mode()?;

    Ok(())
}

fn console_ui(frame: &mut ratatui::Frame, state: &ConsoleStateCommon, my_state: Option<usize>) {
    let layout = Layout::default()
        .direction(Direction::Vertical)
        .constraints(vec![Constraint::Percentage(50), Constraint::Percentage(50)])
        .split(frame.size());

    // Render Connections and their States
    let mut rows = Vec::new();

    for (conn_ind, conn) in state.connections.iter().enumerate() {
        let mut row = Vec::new();
        let username_cell = Cell::from(conn.name.clone());

        if let Some(test_ind) = my_state {
            if test_ind == conn_ind {
                let username_cell =
                    username_cell.style(Style::default().add_modifier(Modifier::BOLD));
                row.push(username_cell);
            } else {
                row.push(username_cell);
            }
        } else {
            row.push(username_cell);
        }

        let mut state_test = 1;
        for i in 1..4 {
            if conn.state & state_test > 0 {
                row.push(Cell::from("X"));
            } else {
                row.push(Cell::from(" "));
            }
            state_test <<= 1;
        }

        rows.push(Row::new(row));
    }

    let header_row = [
        String::from("Name"),
        String::from("R"),
        String::from("S"),
        String::from("V"),
        String::from("L"),
    ];

    let widths = [
        Constraint::Min(32),
        Constraint::Length(1),
        Constraint::Length(1),
        Constraint::Length(1),
        Constraint::Length(1),
    ];

    let mut table = Table::new(rows, widths)
        .header(Row::new(header_row))
        .column_spacing(1)
        .block(
            ratatui::widgets::Block::new()
                .borders(Borders::ALL)
                .title(state.title_string.as_str()),
        );

    frame.render_widget(table, layout[0]);

    // Render Debug Text
    frame.render_widget(
        Paragraph::new(state.debug_string.as_str())
            .scroll((state.debug_scroll, 0))
            .block(Block::new().borders(Borders::ALL).title(DEBUG_STR)),
        layout[1],
    );

    // Add scrolling to debug text
    let scrollbar = Scrollbar::default()
        .orientation(ScrollbarOrientation::VerticalRight)
        .begin_symbol(Some("↑"))
        .end_symbol(Some("↓"));
    let mut scrollbar_state =
        ScrollbarState::new(state.debug_lines as usize).position(state.debug_scroll as usize);

    frame.render_stateful_widget(
        scrollbar,
        layout[1].inner(&Margin {
            vertical: 1,
            horizontal: 0,
        }), // using a inner vertical margin of 1 unit makes the scrollbar inside the block
        &mut scrollbar_state,
    );
}<|MERGE_RESOLUTION|>--- conflicted
+++ resolved
@@ -126,7 +126,6 @@
             let network_thread_handler =
                 thread::spawn(move || network::client_thread(address, username, network_channels));
 
-<<<<<<< HEAD
             // Start Audio Output
             let audio_out_stream = start_audio_output(audio_out_channels);
 
@@ -141,22 +140,6 @@
 
             // Wait for Network Thread to Finish
             network_thread_handler.join().unwrap();
-=======
-            // Start Audio Output Here:
-            if let Some(audio_out_stream) = start_audio_output(audio_out_channels) {
-                // Start client console
-                let _ = run_console_client(
-                    address.to_string(),
-                    username_console,
-                    console_channels,
-                    console_audio_out_channels,
-                    audio_out_stream,
-                );
-
-                // Wait for Network Thread to finish
-                network_thread_handler.join().unwrap();
-            }
->>>>>>> 076ef655
         }
         None => {
             // No server address was provided, so this is a server
